--- conflicted
+++ resolved
@@ -55,14 +55,6 @@
         "torch>=1.4.0",
         "tqdm",
         "scikit-learn>=0.21.2",
-<<<<<<< HEAD
-        "stable-baselines3>=0.10.0",
-        "jax~=0.1.66",
-=======
-        "stable-baselines3~=0.10.0",
-        "jax~=0.2.8",
-        "jaxlib~=0.1.59",
->>>>>>> e7e87b2e
         "sacred~=0.8.1",
         "tensorboard>=1.14",
     ],
