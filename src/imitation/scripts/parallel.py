--- conflicted
+++ resolved
@@ -170,11 +170,7 @@
 
 
 def main_console():
-<<<<<<< HEAD
-    observer = FileStorageObserver(os.path.join("output", "sacred", "parallel"))
-=======
     observer = FileStorageObserver.create(os.path.join("output", "sacred", "parallel"))
->>>>>>> 6a68881c
     parallel_ex.observers.append(observer)
     parallel_ex.run_commandline()
 
