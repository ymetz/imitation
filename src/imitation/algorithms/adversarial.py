from contextlib import contextmanager
from functools import partial
import queue
from threading import Thread
from typing import Optional, Sequence
from warnings import warn

import numpy as np
from stable_baselines.common.base_class import BaseRLModel
from stable_baselines.common.vec_env import VecEnv, VecNormalize
import tensorflow as tf
from tqdm import tqdm

from imitation import summaries
import imitation.rewards.discrim_net as discrim_net
from imitation.rewards.reward_net import BasicShapedRewardNet
import imitation.util as util
from imitation.util import buffer, reward_wrapper, rollout


class AdversarialTrainer:
  """Trainer for GAIL and AIRL."""

  venv: VecEnv
  """The original vectorized environment."""

  venv_train: VecEnv
  """Like `self.venv`, but wrapped with train reward unless in debug mode.

  If `debug_use_ground_truth=True` was passed into the initializer then
  `self.venv_train` is the same as `self.venv`.
  """

  venv_test: VecEnv
  """Like `self.venv`, but wrapped with test reward unless in debug mode.

  If `debug_use_ground_truth=True` was passed into the initializer then
  `self.venv_test` is the same as `self.venv`.
  """

  def __init__(self,
               venv: VecEnv,
               gen_policy: BaseRLModel,
               discrim: discrim_net.DiscrimNet,
               expert_demos: rollout.Transitions,
               *,
               disc_opt_cls: tf.train.Optimizer = tf.train.AdamOptimizer,
               disc_opt_kwargs: dict = {},
               gen_replay_buffer_capacity: Optional[int] = None,
               init_tensorboard: bool = False,
               init_tensorboard_graph: bool = False,
               debug_use_ground_truth: bool = False):
    """Builds Trainer.

    Args:
        venv: The vectorized environment to train in.
        gen_policy: The generator policy that is trained to maximize
                    discriminator confusion. The discriminator batch size is
                    inferred from `gen_policy.n_batch`.
        discrim: The discriminator network.
            For GAIL, use a DiscrimNetGAIL. For AIRL, use a DiscrimNetAIRL.
        expert_demos: Transitions from an expert dataset.
        disc_opt_cls: The optimizer for discriminator training.
        disc_opt_kwargs: Parameters for discriminator training.
        gen_replay_buffer_capacity: The capacity of the
            generator replay buffer (the number of obs-action-obs samples from
            the generator that can be stored).

            By default this is equal to `batch_size`.
        init_tensorboard: If True, makes various discriminator
            TensorBoard summaries.
        init_tensorboard_graph: If both this and `init_tensorboard` are True,
            then write a Tensorboard graph summary to disk.
        debug_use_ground_truth: If True, use the ground truth reward for
            `self.train_env`.
            This disables the reward wrapping that would normally replace
            the environment reward with the learned reward. This is useful for
            sanity checking that the policy training is functional.
    """
    self._sess = tf.get_default_session()
    self._global_step = tf.train.create_global_step()

    self.debug_use_ground_truth = debug_use_ground_truth

    self.venv = venv
    self._expert_demos = expert_demos
    self._gen_policy = gen_policy

    # Discriminator and reward output
    self._discrim = discrim
    self._disc_opt_cls = disc_opt_cls
    self._disc_opt_kwargs = disc_opt_kwargs
    with tf.variable_scope("trainer"):
      with tf.variable_scope("discriminator"):
        self._build_disc_train()
    self._init_tensorboard = init_tensorboard
    self._init_tensorboard_graph = init_tensorboard_graph
    if init_tensorboard:
      with tf.name_scope("summaries"):
        self._build_summarize()
    self._sess.run(tf.global_variables_initializer())

    if debug_use_ground_truth:
      self.venv_train = self.venv_test = self.venv
    else:
      reward_train = partial(
          self.discrim.reward_train,
          gen_log_prob_fn=self._gen_policy.action_probability)

      self.venv_train = reward_wrapper.RewardVecEnvWrapper(
          self.venv, reward_train)
      self.venv_test = reward_wrapper.RewardVecEnvWrapper(
          self.venv, self.discrim.reward_test)

    self.venv_train_norm = VecNormalize(self.venv_train)

    if gen_replay_buffer_capacity is None:
      gen_replay_buffer_capacity = self.batch_size
    self._gen_replay_buffer = buffer.ReplayBuffer(gen_replay_buffer_capacity,
                                                  self.venv)
    self._populate_gen_replay_buffer()
    self._exp_replay_buffer = buffer.ReplayBuffer.from_data(expert_demos)
    if self.batch_size > len(self._exp_replay_buffer):
      warn("The batch size is larger than the number of expert samples. "
           "This means that we will be reusing samples every discrim batch.")

  @property
  def batch_size(self) -> int:
    return self.gen_policy.n_batch

  @property
  def discrim(self) -> discrim_net.DiscrimNet:
    """Discriminator being trained, used to compute reward for policy."""
    return self._discrim

  @property
  def expert_demos(self) -> util.rollout.Transitions:
    """The expert demonstrations that are being imitated."""
    return self._expert_demos

  @property
  def gen_policy(self) -> BaseRLModel:
    """Policy (i.e. the generator) being trained."""
    return self._gen_policy

  def train_disc(self, total_timesteps: int, **kwargs):
    """Trains the discriminator to minimize classification cross-entropy.

    Every discriminator update, uses `self.batch_size` transition samples from
    each of the expert and generator replay buffers.

    Args:
      total_timesteps: The number of transitions to sample from self.venv_train.
    """
    n_epochs = total_timesteps // self.batch_size
    assert n_epochs >= 1, "should have at least one update"
    for _ in tqdm(range(n_epochs),  desc="Adversarial train discriminator"):
      fd = self._build_disc_feed_dict()
      step, _ = self._sess.run([self._global_step, self._disc_train_op],
                               feed_dict=fd)
      if self._init_tensorboard and step % 20 == 0:
        self._summarize(fd, step)

<<<<<<< HEAD
  def train_disc_on_samples(self, **kwargs):
    """Trains the discriminator to minimize classification cross-entropy.

    Uses the provided samples to perform a single discriminator update.

    Args:
      gen_obs (np.ndarray): See `_build_disc_feed_dict`.
      gen_acts (np.ndarray): See `_build_disc_feed_dict`.
      gen_next_obs (np.ndarray): See `_build_disc_feed_dict`.
    """
    fd = self._build_disc_feed_dict(**kwargs)
    step, _ = self._sess.run([self._global_step, self._disc_train_op],
                             feed_dict=fd)
    if self._init_tensorboard and step % 20 == 0:
      self._summarize(fd, step)

  def train_gen(self, total_timesteps: int, callback=None):
    """Trains the generator (via PPO2) to maximize the discriminator loss.

    Args:
      total_timesteps: The number of transitions to sample from self.venv_train.
    """
    self.gen_policy.set_env(self.venv_train)
=======
  def train_gen(self, n_steps=10000):
    self._gen_policy.set_env(self.venv_train_norm)
>>>>>>> 3746ea85
    # TODO(adam): learn was not intended to be called for each training batch
    # It should work, but might incur unnecessary overhead: e.g. in PPO2
    # a new Runner instance is created each time. Also a hotspot for errors:
    # algorithms not tested for this use case, may reset state accidentally.
    self.gen_policy.learn(total_timesteps=self.batch_size,
                          reset_num_timesteps=False,
                          callback=callback)
    self._populate_gen_replay_buffer()

  @contextmanager
  def train_gen_by_batch(self,
                         total_timesteps: int,
                         populate_replay_buffer: bool = True,
                         ):
    """Train the generator batch-by-batch without exitting `gen_policy.learn()`.

    Useful for adding discriminator training and plotting code in between
    `gen_policy.learn()` updates without relying on a callback.

    Args:
      total_timesteps: Argument to `self.gen_policy.learn`. (An upper bound on
        the number of timesteps in `self.venv_train` to use during training.)
      populate_replay_buffer: If True, then automatically generator samples to
        the generator replay buffer after each policy update.

    Returns:
      A ContextManager for a function `train_gen_part` which performs a single
      PPO2 update and which returns the state `(_locals, _globals)` inside PPO2.
      It must be called exactly `total_timesteps // self.batch_size` times
      before the ContextManager exits (otherwise `self.gen_policy.learn()` was
      not run to completion, and an error is thrown).
    """

    # Details:
    #
    # `PPO2.learn(total_timesteps, callback)` calls callback after each update.
    # We use the callback and a Queue to tie `PPO2.learn` running on a different
    # thread to a generator that yields and puts `PPO2.learn` on hold after
    # each update.
    #
    # Based on: https://stackoverflow.com/a/9968886/1091722
    #
    # TODO(shwang): Getting the details right turned out more complicated than
    # I thought and increased the complexity of this function. Should discuss
    # whether to replace with something simpler.
    q = queue.Queue(1)
    job_finished = object()

    def callback(_locals, _globals):
      if populate_replay_buffer:
        self._populate_gen_replay_buffer()
      q.put((_locals, _globals))
      q.join()  # Blocks until `generator()` calls `q.task_done()`

    def job():
      self.gen_policy.set_env(self.venv_train)
      self.gen_policy.learn(total_timesteps,
                            reset_num_timesteps=False,
                            callback=callback)
      q.put(job_finished)
      q.join()

    def generator():
      """Yields (_locals, _globals) from RL algorithm after every update.

      Pauses `callback` and `job` until another call to `next(generator())`.
      """
      t = Thread(target=job, daemon=True)
      t.start()

      while True:
        try:
          item = q.get(timeout=1)
        except queue.Empty:  # Triggered on q.get() timeout.
          # Check if the worker thread died, likely because of PPO2 exception.
          if not t.is_alive():
            # Kill the main thread too (otherwise we hang).
            raise RuntimeError("RL algorithm died, quitting train_gen_by_batch")
        else:
          continue

        yield item
        q.task_done()  # Unblock `callback` or `job` after item is consumed.
        if item is job_finished:
          break

      t.join(timeout=1)
      assert not t.is_alive()

    gen = generator()

    def train_gen_step():
      item = next(gen)
      assert item is not job_finished
    yield lambda: next(gen)

    # Need to advance generator one last time, beyond generator's yield, to
    # exit RL algorithm.
    next(gen, None)

  def train(self, total_timesteps: int) -> None:
    """Trains the discriminator and generator against each other.

    Roughly equivalent to calling `self.train_disc(self.batch_size)` and
    `self.train_gen(self.batch_size)` `total_timesteps // self.batch_size`
    times.

    Args:
        total_timesteps (int): The number of transitions to sample from
          `self.venv_train`. (More precisely, this is an upper bound. The
          actual number of transition samples used is
          `total_timesteps // self.n_batch * self.n_batch`).
    """
    n_epochs = total_timesteps // self.batch_size
    with self.train_gen_by_batch(total_timesteps) as train_gen:
      for i in tqdm(range(n_epochs), desc="Adversarial train"):
        self.train_disc(total_timesteps=self.batch_size)
        train_gen()

  def _populate_gen_replay_buffer(self) -> None:
    """Generate and store generator samples in the buffer.

    More specifically, rolls out generator-policy trajectories in the
    environment until `self._n_disc_samples_per_buffer` obs-act-obs samples are
    produced, and then stores these samples.
    """
    gen_rollouts = util.rollout.generate_transitions(
      self._gen_policy, self.venv_train,
      n_timesteps=self.batch_size)
    self._gen_replay_buffer.store(gen_rollouts)

  def eval_disc_loss(self, **kwargs):
    """Evaluates the discriminator loss.

    The generator rollout parameters of the form "gen_*" are optional,
    but if one is given, then all such parameters must be filled (otherwise
    this method will error). If none of the generator rollout parameters are
    given, then a rollout with the same length as the expert rollout
    is generated on the fly.

    Args:
        gen_obs (np.ndarray): See `_build_disc_feed_dict`.
        gen_acts (np.ndarray): See `_build_disc_feed_dict`.
        gen_next_obs (np.ndarray): See `_build_disc_feed_dict`.

    Returns:
        discriminator_loss (float): The total cross-entropy error in the
            discriminator's classification.
    """
    fd = self._build_disc_feed_dict(**kwargs)
    return np.mean(self._sess.run(self.discrim.disc_loss, feed_dict=fd))

  def _build_summarize(self):
    graph = self._sess.graph if self._init_tensorboard_graph else None
    self._summary_writer = summaries.make_summary_writer(graph=graph)
    self.discrim.build_summaries()
    self._summary_op = tf.summary.merge_all()

  def _summarize(self, fd, step):
    events = self._sess.run(self._summary_op, feed_dict=fd)
    self._summary_writer.add_summary(events, step)

  def _build_disc_train(self):
    # Construct Train operation.
    disc_opt = self._disc_opt_cls(**self._disc_opt_kwargs)
    self._disc_train_op = disc_opt.minimize(
        tf.reduce_mean(self.discrim.disc_loss),
        global_step=self._global_step)

  def _build_disc_feed_dict(self, *,
                            gen_obs: Optional[np.ndarray] = None,
                            gen_acts: Optional[np.ndarray] = None,
                            gen_next_obs: Optional[np.ndarray] = None,
                            ) -> dict:
    """Build a feed dict that holds the next training batch of generator
    and expert obs-act-obs triples.

    Args:
        gen_obs (np.ndarray): A numpy array with shape
            `[self.batch_size] + env.observation_space.shape`.
            The ith observation in this array is the observation seen when the
            generator chooses action `gen_acts[i]`.
        gen_acts (np.ndarray): A numpy array with shape
            `[self.batch_size] + env.action_space.shape`.
        gen_next_obs (np.ndarray): A numpy array with shape
            `[self.batch_size] + env.observation_space.shape`.
            The ith observation in this array is from the transition state after
            the generator chooses action `gen_acts[i]`.
    """  # noqa: E501

    # Sample generator training batch from replay buffers, unless provided
    # in argument.
    none_count = sum(int(x is None)
                     for x in (gen_obs, gen_acts, gen_next_obs))
    if none_count == 3:
      tf.logging.debug("_build_disc_feed_dict: No generator rollout "
                       "parameters were "
                       "provided, so we are generating them now.")
      gen_sample = self._gen_replay_buffer.sample(self.batch_size)
      gen_obs = gen_sample.obs
      gen_acts = gen_sample.acts
      gen_next_obs = gen_sample.next_obs
    elif none_count != 0:
      raise ValueError("Gave some but not all of the generator params.")

    # Sample expert training batch from replay buffer.
    expert_sample = self._exp_replay_buffer.sample(self.batch_size)

    # Check dimensions.
    n_expert = len(expert_sample.obs)
    n_gen = len(gen_obs)
    N = n_expert + n_gen
    assert n_expert == len(expert_sample.acts)
    assert n_expert == len(expert_sample.next_obs)
    assert n_gen == len(gen_acts)
    assert n_gen == len(gen_next_obs)

    # Normalize expert observations to match generator observations.
    assert isinstance(self.venv_train_norm, VecNormalize)
    expert_obs_norm = self.venv_train_norm._normalize_observation(
      expert_sample.obs)

    # Concatenate rollouts, and label each row as expert or generator.
    obs = np.concatenate([expert_obs_norm, gen_obs])
    acts = np.concatenate([expert_sample.acts, gen_acts])
    next_obs = np.concatenate([expert_sample.next_obs, gen_next_obs])
    labels = np.concatenate([np.zeros(n_expert, dtype=int),
                             np.ones(n_gen, dtype=int)])

    # Calculate generator-policy log probabilities.
    log_act_prob = self._gen_policy.action_probability(obs, actions=acts,
                                                       logp=True)
    assert len(log_act_prob) == N
    log_act_prob = log_act_prob.reshape((N,))

    fd = {
        self.discrim.obs_ph: obs,
        self.discrim.act_ph: acts,
        self.discrim.next_obs_ph: next_obs,
        self.discrim.labels_ph: labels,
        self.discrim.log_policy_act_prob_ph: log_act_prob,
    }
    return fd


def init_trainer(env_name: str,
                 expert_trajectories: Sequence[rollout.Trajectory],
                 *,
                 seed: int = 0,
                 log_dir: str = None,
                 use_gail: bool = False,
                 num_vec: int = 8,
                 parallel: bool = False,
                 max_episode_steps: Optional[int] = None,
                 scale: bool = True,
                 airl_entropy_weight: float = 1.0,
                 discrim_kwargs: bool = {},
                 reward_kwargs: bool = {},
                 trainer_kwargs: bool = {},
                 init_rl_kwargs: bool = {},
                 ):
  """Builds an AdversarialTrainer, ready to be trained on a vectorized
    environment and expert demonstrations.

  Args:
    env_name: The string id of a gym environment.
    expert_trajectories: Demonstrations from expert.
    seed: Random seed.
    log_dir: Directory for logging output.
    use_gail: If True, then train using GAIL. If False, then train
        using AIRL.
    num_vec: The number of vectorized environments.
    parallel: If True, then use SubprocVecEnv; otherwise, DummyVecEnv.
    max_episode_steps: If specified, wraps VecEnv in TimeLimit wrapper with
        this episode length before returning.
    policy_dir: The directory containing the pickled experts for
        generating rollouts.
    scale: If True, then scale input Tensors to the interval [0, 1].
    airl_entropy_weight: Only applicable for AIRL. The `entropy_weight`
        argument of `DiscrimNetAIRL.__init__`.
    trainer_kwargs: Arguments for the Trainer constructor.
    reward_kwargs: Arguments for the `*RewardNet` constructor.
    discrim_kwargs: Arguments for the `DiscrimNet*` constructor.
    init_rl_kwargs: Keyword arguments passed to `init_rl`,
        used to initialize the RL algorithm.
  """
  env = util.make_vec_env(env_name, num_vec, seed=seed, parallel=parallel,
                          log_dir=log_dir, max_episode_steps=max_episode_steps)
  gen_policy = util.init_rl(env, verbose=1,
                            **init_rl_kwargs)

  if use_gail:
    discrim = discrim_net.DiscrimNetGAIL(env.observation_space,
                                         env.action_space,
                                         scale=scale,
                                         **discrim_kwargs)
  else:
    rn = BasicShapedRewardNet(env.observation_space,
                              env.action_space,
                              scale=scale,
                              **reward_kwargs)
    discrim = discrim_net.DiscrimNetAIRL(rn,
                                         entropy_weight=airl_entropy_weight,
                                         **discrim_kwargs)

  expert_demos = util.rollout.flatten_trajectories(expert_trajectories)
  trainer = AdversarialTrainer(env, gen_policy, discrim, expert_demos,
                               **trainer_kwargs)
  return trainer<|MERGE_RESOLUTION|>--- conflicted
+++ resolved
@@ -161,7 +161,6 @@
       if self._init_tensorboard and step % 20 == 0:
         self._summarize(fd, step)
 
-<<<<<<< HEAD
   def train_disc_on_samples(self, **kwargs):
     """Trains the discriminator to minimize classification cross-entropy.
 
@@ -185,10 +184,6 @@
       total_timesteps: The number of transitions to sample from self.venv_train.
     """
     self.gen_policy.set_env(self.venv_train)
-=======
-  def train_gen(self, n_steps=10000):
-    self._gen_policy.set_env(self.venv_train_norm)
->>>>>>> 3746ea85
     # TODO(adam): learn was not intended to be called for each training batch
     # It should work, but might incur unnecessary overhead: e.g. in PPO2
     # a new Runner instance is created each time. Also a hotspot for errors:
@@ -267,6 +262,7 @@
           if not t.is_alive():
             # Kill the main thread too (otherwise we hang).
             raise RuntimeError("RL algorithm died, quitting train_gen_by_batch")
+          continue
         else:
           continue
 
